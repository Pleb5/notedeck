--- conflicted
+++ resolved
@@ -746,10 +746,9 @@
             columns.new_column_picker();
         }
 
-<<<<<<< HEAD
         let app_rect_handler = AppSizeHandler::new(&path);
         let support = Support::new(&path);
-=======
+
         let mut decks_cache = DecksCache::default();
 
         if let Some(account) = account {
@@ -767,7 +766,6 @@
 
             decks_cache.add_deck_default(AccountId::User(cur_account.pubkey));
         }
->>>>>>> 11d06393
 
         Self {
             pool,
@@ -786,15 +784,10 @@
             accounts,
             frame_history: FrameHistory::default(),
             view_state: ViewState::default(),
-<<<<<<< HEAD
             path,
             app_rect_handler,
             support,
-=======
-            app_rect_handler: AppSizeHandler::default(),
-            support: Support::default(),
             decks_cache,
->>>>>>> 11d06393
         }
     }
 
@@ -883,16 +876,10 @@
             accounts: AccountManager::new(KeyStorageType::None),
             frame_history: FrameHistory::default(),
             view_state: ViewState::default(),
-<<<<<<< HEAD
-
             path,
             app_rect_handler,
             support,
-=======
-            app_rect_handler: AppSizeHandler::default(),
-            support: Support::default(),
             decks_cache,
->>>>>>> 11d06393
         }
     }
 
